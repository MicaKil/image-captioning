--- conflicted
+++ resolved
@@ -229,19 +229,9 @@
         images = images.to(device)
         optimizer.zero_grad()
 
-<<<<<<< HEAD
-        # Generate captions using beam search
-        with torch.no_grad():
-            # features: torch.Tensor, vocab: Vocabulary, max_length: int, beam_size: int
-            generated, log_probs = gen_caption(model, images, vocab, config["max_caption_len"], device, None, config["beam_size"])
-            # Get references and compute CIDEr scores
-            references = metrics.get_references(train_loader.annotations, images_id)
-            rewards = metrics.get_cider_score(generated, references)
-=======
         generated, log_probs = gen_caption(model, images, vocab, config["max_caption_len"], device, config["temperature"], config["beam_size"], False)
         references = metrics.get_references(train_loader.annotations, images_id)
         reward, rewards = metrics.get_cider_score(generated, references)
->>>>>>> fd888d4a
 
         if i % 1000 == 0:
             print(f'Generated: {generated[0]}')
@@ -317,11 +307,7 @@
             total_tokens += num_tokens
 
             if calc_bleu4:
-<<<<<<< HEAD
-                generated = gen_caption(model, images, vocab, config["max_caption_len"], device, config["temperature"], config["beam_size"])
-=======
                 generated, _ = gen_caption(model, images, vocab, config["max_caption_len"], device, config["temperature"], config["beam_size"])
->>>>>>> fd888d4a
                 all_hypotheses.extend(generated)
                 references = metrics.get_references(val_loader.annotations, images_id)
                 all_references.extend(references)
@@ -385,24 +371,19 @@
     :return: Prints the sample caption
     """
     img = preprocess_image(str(os.path.join(ROOT, PATH_ALVARITO)), TRANSFORM)
-<<<<<<< HEAD
-    caption = gen_caption(model, img, vocab, config["max_caption_len"], device, config["temperature"], config["beam_size"])[0]
-    logger.info(f"Sample caption: {caption}")
-=======
     caption, _ = gen_caption(model, img, vocab, config["max_caption_len"], device, config["temperature"], config["beam_size"])
     logger.info(f"Sample caption: {caption[0]}")
->>>>>>> fd888d4a
 
 
 def save_checkpoint(model: nn.Module, path: str, optimizer: torch.optim, scheduler: SchedulerWrapper, train_loss: float, val_loss: float,
-                    cur_lr: tuple, epoch: int, epochs_no_improve: int, config: dict, use_rl) -> dict:
+                    cur_lr: tuple, epoch: int, epochs_no_improve: int, config: dict, use_rl: bool) -> dict:
     """
     Checkpoint the model
-    :param use_rl:
     :param model: Current model
     :param path: Path to save the checkpoint
     :param optimizer: Current optimizer
     :param scheduler: Scheduler for the optimizer
+    :param use_rl:
     :param train_loss: Current training loss
     :param val_loss: Current best validation loss
     :param cur_lr: Current learning rate in the encoder and decoder
