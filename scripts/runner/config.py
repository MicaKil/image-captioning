import torch
from torchvision.transforms import v2

MEAN = [0.485, 0.456, 0.406]
STD = [0.229, 0.224, 0.225]

TRANSFORM = v2.Compose([
    v2.ToImage(),
    v2.Resize((256, 256)),
    v2.ToDtype(torch.float32, scale=True),
    v2.Normalize(mean=MEAN, std=STD),
])

# dataloaders
NUM_WORKERS = 4
SHUFFLE = True
PIN_MEMORY = True

# run
PROJECT = "image-captioning-v1"
<<<<<<< HEAD
TAGS = ["transformer", "flickr8k"]
=======
TAGS = ["intermediate", "coco"]
>>>>>>> 34b5c11e
DEVICE = torch.device("cuda" if torch.cuda.is_available() else "cpu")

use_scheduler = False
eval_bleu4 = False

CONFIG = {
    "model": TAGS[0],
    "encoder": "resnet50",
<<<<<<< HEAD
    "decoder": "Attention",
    "batch_size": 64,
    "embed_size": None,
=======
    "decoder": "LSTM" if TAGS[0] == "lstm" else "Attention",
    "batch_size": 64,
    "embed_size": 512,
>>>>>>> 34b5c11e
    "hidden_size": 512,
    "num_layers": 3,
    "num_heads": 4 if TAGS[0] == "transformer" else None,
    "encoder_dropout": 0.1,
    "dropout": 0.5,  # decoder dropout
    "fine_tune_encoder": "partial",
    "encoder_lr": 0.00001,
    "decoder_lr": 0.0001,
    "criterion": "CrossEntropyLoss",
<<<<<<< HEAD
    "optimizer": "AdamW",
    "max_epochs": 5,
    "patience": 1,
    "gradient_clip": 5.0,
=======
    "optimizer": "Adam",
    "max_epochs": 100,
    "patience": 10,
    "gradient_clip": 2.0,
>>>>>>> 34b5c11e
    "dataset": {
        "name": "coco",
        "version": "2025-02-26",
        "split": {
            "train": 75,
            "val": 15,
            "test": 15
        }
    } if TAGS[1] == "coco" else {
        "name": "flickr8k",
        "version": "2025-02-16",
        "split": {
            "train": 80,
            "val": 10,
            "test": 10
        }
    },
    "vocab": {
<<<<<<< HEAD
        "freq_threshold": 3,
        "tokenizer": "word",
=======
        "freq_threshold": None,
        "tokenizer": "sp-bpe",
>>>>>>> 34b5c11e
        "vocab_size": 8500 if TAGS[1] == "coco" else 3500
    },
    "max_caption_len": 60,
    "temperature": 0,
    "beam_size": 5,
    "scheduler": {
        "type": "ReduceLROnPlateau",
        "factor": 0.5,
        "patience": 5,
    } if use_scheduler else None,
    "eval_bleu4": {
        "step": 5
    } if eval_bleu4 else None,
    "rl_baseline": False,
    "allow_rl_switch": True
}<|MERGE_RESOLUTION|>--- conflicted
+++ resolved
@@ -18,11 +18,7 @@
 
 # run
 PROJECT = "image-captioning-v1"
-<<<<<<< HEAD
 TAGS = ["transformer", "flickr8k"]
-=======
-TAGS = ["intermediate", "coco"]
->>>>>>> 34b5c11e
 DEVICE = torch.device("cuda" if torch.cuda.is_available() else "cpu")
 
 use_scheduler = False
@@ -31,15 +27,9 @@
 CONFIG = {
     "model": TAGS[0],
     "encoder": "resnet50",
-<<<<<<< HEAD
-    "decoder": "Attention",
+    "decoder": "Attention" if TAGS[0] == "transformer" else "LSTM",
     "batch_size": 64,
     "embed_size": None,
-=======
-    "decoder": "LSTM" if TAGS[0] == "lstm" else "Attention",
-    "batch_size": 64,
-    "embed_size": 512,
->>>>>>> 34b5c11e
     "hidden_size": 512,
     "num_layers": 3,
     "num_heads": 4 if TAGS[0] == "transformer" else None,
@@ -49,17 +39,10 @@
     "encoder_lr": 0.00001,
     "decoder_lr": 0.0001,
     "criterion": "CrossEntropyLoss",
-<<<<<<< HEAD
     "optimizer": "AdamW",
     "max_epochs": 5,
     "patience": 1,
     "gradient_clip": 5.0,
-=======
-    "optimizer": "Adam",
-    "max_epochs": 100,
-    "patience": 10,
-    "gradient_clip": 2.0,
->>>>>>> 34b5c11e
     "dataset": {
         "name": "coco",
         "version": "2025-02-26",
@@ -78,13 +61,8 @@
         }
     },
     "vocab": {
-<<<<<<< HEAD
         "freq_threshold": 3,
         "tokenizer": "word",
-=======
-        "freq_threshold": None,
-        "tokenizer": "sp-bpe",
->>>>>>> 34b5c11e
         "vocab_size": 8500 if TAGS[1] == "coco" else 3500
     },
     "max_caption_len": 60,
@@ -98,6 +76,5 @@
     "eval_bleu4": {
         "step": 5
     } if eval_bleu4 else None,
-    "rl_baseline": False,
     "allow_rl_switch": True
 }